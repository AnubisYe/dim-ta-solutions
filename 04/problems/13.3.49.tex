--- conflicted
+++ resolved
@@ -3,13 +3,9 @@
 \begin{document}
 
 \problem{49}
-<<<<<<< HEAD
+Find the language recognized by the given nondeterministic finite-state automaton.
 
 \includegraphics[width=\textwidth]{img/Q13_3_49}
-=======
-Find the language recognized by the given nondeterministic finite-state automaton.
->>>>>>> 56adb7d0
-
 \solution
 
 
