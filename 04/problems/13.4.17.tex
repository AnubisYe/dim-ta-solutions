--- conflicted
+++ resolved
@@ -3,13 +3,9 @@
 \begin{document}
 
 \problem{17}
-<<<<<<< HEAD
+Construct a regular grammar $G = (V, T, S, P)$ that generates the language recognized by the given finite-state machine.
 
 \includegraphics[width=\textwidth]{img/Q13_4_17}
-=======
-Construct a regular grammar $G = (V, T, S, P)$ that generates the language recognized by the given finite-state machine.
->>>>>>> 56adb7d0
-
 \solution
 
 
